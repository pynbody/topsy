"""topsy - An astrophysics simulation visualization package based on webgpu, using pynbody for reading data"""

from __future__ import annotations

<<<<<<< HEAD
__version__ = "0.7.0"
=======
__version__ = "0.6.2"
>>>>>>> 56ea361d

import argparse
import logging
import sys

from typing import TYPE_CHECKING
if TYPE_CHECKING:
    import pynbody
    from .visualizer import Visualizer


from . import config

logger = None

def parse_args(args=None):
    """Create arguments and kwargs to pass to the visualizer, from sys.argv"""

    # create the argument parser, add arguments for filename, resolution, and colormap, and parse the arguments
    argparser = argparse.ArgumentParser(description="Visualize an astrophysics simulation. Multiple windows can be opened by separating groups of arguments with *.")

    argparser.add_argument("filename", help="Specify path to a simulation file to be visualized")
    argparser.add_argument("--resolution", "-r", help="Specify the resolution of the visualization",
                           default=config.DEFAULT_RESOLUTION, type=int)
    argparser.add_argument("--colormap", "-m", help="Specify the matplotlib colormap to be used",
                           default=config.DEFAULT_COLORMAP, type=str)
    argparser.add_argument("--particle", "-p", help="Specify the particle type to visualise",
                            default="dm", type=str)
    argparser.add_argument("--center", "-c", help="Specify the centering method: 'halo-<N>', 'all', 'zoom' or 'none'",
                           default="none", type=str)
    argparser.add_argument("--quantity", "-q", help="Specify a quantity to render instead of density",
                           default=None, type=str)
    argparser.add_argument("--tile", "-t", help="Wrap and tile the simulation box using its periodicity",
                           default=False, action="store_true")
    argparser.add_argument('--hdr', help="[Experimental] Enable HDR rendering", action="store_true")
    argparser.add_argument('--rgb', help="[Experimental] Enable RGB->UVI rendering for stars", action="store_true")
    argparser.add_argument("--bivariate", "-b", help="[Experimental] Enable bivariate rendering", action="store_true")
    argparser.add_argument("--load-sphere", nargs='+', help="Load a sphere of particles with the given "
                                                          "radius and, optionally, centre in simulation units. "
                                                          "e.g. --load-sphere 5.0 to load a sphere of radius 5.0 about"
                                                          "the centre of the simulation, or 5.0 3.0 1.0 2.0 to load a "
                                                          "sphere of radius 5.0 about the point (3.0, 1.0, 2.0)."
                                                          "Supported only for swift simulations. Units are simulation units.",
                            metavar=("_"),
                            default=None, type=float)

    if args is None:
        args = sys.argv[1:]
    arg_batches = []
    # split args into batches separated by '+'
    while len(args) > 0:
        try:
            split_index = args.index("+")
        except ValueError:
            split_index = len(args)

        this_args = argparser.parse_args(args[:split_index])

        if this_args.load_sphere is not None and len(this_args.load_sphere) != 1 and len(this_args.load_sphere) != 4:
                argparser.error("Invalid number of arguments for --load-sphere. Must be 1 or 4.")
        arg_batches.append(this_args)
        args = args[split_index+1:]


    return arg_batches

def setup_logging():
    global logger
    if logger is not None:
        return
    logger = logging.getLogger(__name__)
    logger.setLevel(logging.DEBUG)
    ch = logging.StreamHandler()
    ch.setLevel(logging.DEBUG)
    ch.setFormatter(
        logging.Formatter("%(asctime)s - %(name)s - %(levelname)s - %(message)s")
    )
    logger.addHandler(ch)

def main():
    all_args = parse_args()

    for args in all_args:
        vis = load(args.filename, center=args.center, resolution=args.resolution,
                    particle=args.particle, tile=args.tile, rgb=args.rgb,
                    sphere_radius=args.load_sphere[0] if args.load_sphere is not None else None,
                    sphere_center=tuple(args.load_sphere[1:]) if args.load_sphere is not None and len(args.load_sphere) == 4 else None,
                    hdr=args.hdr, bivariate=args.bivariate)
        vis.quantity_name = args.quantity
        vis.canvas.show()

    from rendercanvas import qt # has to be imported here so that underlying qt toolkit has been autoselected
    qt.loop.run()

def topsy(snapshot: pynbody.snapshot.SimSnap, quantity: str | None = None, **kwargs):
    from . import visualizer, loader
    vis = visualizer.Visualizer(data_loader_class=loader.PynbodyDataInMemory,
                                data_loader_args=(snapshot,),
                                **kwargs)
    vis.quantity_name = quantity
    return vis

def load(filename: str, center: str = "none", particle: str = "gas", rgb: bool = False,
         resolution: int = config.DEFAULT_RESOLUTION, tile: bool = False,
         sphere_radius: float | None = None, sphere_center: tuple[float, float, float] | None = None,
         hdr: bool = False, bivariate: bool = False) -> Visualizer:
    """
    Load a simulation file (currently using pynbody) and return a visualizer object.

    Parameters
    ----------

    filename : str
        Path to the simulation file. You can also specify test://<N> to generate a test dataset with N particles.

    center : str
        Centering method. Can be 'halo-<N>', 'all', 'zoom' or 'none'.

    particle : str
        Particle type to visualize. Default is 'gas'; other options include 'dm' and 'star'.

    resolution : int
        Resolution of the visualization in pixels.

    sphere_radius : float | None
        If specified, load a sphere of particles with the given radius. Units are simulation units.

    sphere_center : tuple[float, float, float] | None
        If specified, load a sphere of particles with the given center. Units are simulation units.
        Must be a tuple of three floats (x, y, z).

    rgb : bool
        If True, enable RGB->UVI rendering for stars. Default is False.

    bivariate : bool
        If True, enable bivariate rendering. Default is False.

    hdr : bool
        If True, try enabling HDR rendering (only valid when rgb=True). Default is False.

    tile : bool
        If True, wrap and tile the simulation box using its periodicity. Default is False.


    Returns
    -------
    visualizer.Visualizer
        A visualizer object that can be used to render the simulation data.

    """
    from . import visualizer, loader
    setup_logging()
    
    if "test://" in filename:
        loader_class = loader.TestDataLoader
        try:
            n_part = int(float(filename[7:]))  # going through float allows scientific notation
        except ValueError:
            n_part = config.TEST_DATA_NUM_PARTICLES_DEFAULT
        logger.info(f"Using test data with {n_part} particles")
        loader_args = (n_part,)
    else:
        import pynbody
        loader_class = loader.PynbodyDataLoader
        if sphere_radius is not None:
            if sphere_center is not None:
                loader_args = (filename, center, particle, pynbody.filt.Sphere(sphere_radius, sphere_center))
            else:
                loader_args = (filename, center, particle, pynbody.filt.Sphere(sphere_radius))
        else:
            loader_args = (filename, center, particle)

    vis = visualizer.Visualizer(data_loader_class=loader_class,
                                data_loader_args=loader_args,
                                hdr=hdr,
                                periodic_tiling=tile,
                                render_resolution=resolution,
                                rgb=rgb, bivariate=bivariate)

    return vis

def test(nparticle=config.TEST_DATA_NUM_PARTICLES_DEFAULT, **kwargs) -> Visualizer:
    from . import visualizer, loader
    vis = visualizer.Visualizer(data_loader_class=loader.TestDataLoader,
                                data_loader_args=(nparticle,),
                                data_loader_kwargs={'with_cells': kwargs.pop('with_cells', False),
                                                    'periodic': kwargs.get('periodic_tiling', False)},
                                **kwargs)
    return vis




_force_is_jupyter = False

def is_jupyter():
    """Determine whether the user is executing in a Jupyter Notebook / Lab.

    This has been pasted from an old version of wgpu.gui.auto.is_jupyter; the function was removed"""
    global _force_is_jupyter
    if _force_is_jupyter:
        return True
    from IPython import get_ipython
    try:
        ip = get_ipython()
        if ip is None:
            return False
        if ip.has_trait("kernel"):
            return True
        else:
            return False
    except NameError:
        return False
    
def force_jupyter():
    """Force the return from is_jupyter() to be True; used in testing"""
    global _force_is_jupyter
    _force_is_jupyter = True<|MERGE_RESOLUTION|>--- conflicted
+++ resolved
@@ -2,11 +2,7 @@
 
 from __future__ import annotations
 
-<<<<<<< HEAD
 __version__ = "0.7.0"
-=======
-__version__ = "0.6.2"
->>>>>>> 56ea361d
 
 import argparse
 import logging
